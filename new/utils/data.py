--- conflicted
+++ resolved
@@ -1,4 +1,3 @@
-<<<<<<< HEAD
 import pandas as pd
 import numpy as np
 from scipy import stats
@@ -265,155 +264,4 @@
 
     except Exception as e:
         print(f"Error in prepare_data: {e}")
-        return None, None, None
-=======
-import pandas as pd
-import numpy as np
-from scipy import stats
-from tqdm import tqdm
-import torch
-from torch.utils.data import DataLoader, TensorDataset, Dataset
-import os
-
-class TimeSeriesDataset(Dataset):
-    def __init__(self, features, targets):
-        self.features = features
-        self.targets = targets
-        
-    def __len__(self):
-        return len(self.features)
-    
-    def __getitem__(self, idx):
-        return self.features[idx], self.targets[idx]
-
-def filter_frames(df):
-    """Filter frames efficiently using numpy operations"""
-    f_0, f_f, f_trl = 400, 1000, 1400
-    mask = ((df['fnum'].values % f_trl) >= f_0) & ((df['fnum'].values % f_trl) < f_f)
-    return df[mask]
-
-def create_past_windows_per_trial(trials, targets, window_size, stride=1):
-    """Create windows within each trial using numpy operations"""
-    X, y = [], []
-    
-    # Pre-allocate lists with estimated size
-    total_windows = sum((len(trial) - window_size) // stride + 1 for trial in trials)
-    X = np.zeros((total_windows, window_size, trials[0].shape[1]), dtype=np.float32)
-    y = np.zeros((total_windows, targets[0].shape[1]), dtype=np.float32)
-    
-    current_idx = 0
-    for trial, target in zip(trials, targets):
-        if len(trial) <= window_size:
-            continue
-            
-        num_windows = (len(trial) - window_size) // stride + 1
-        for i in range(num_windows):
-            start_idx = i * stride
-            end_idx = start_idx + window_size
-            
-            if end_idx >= len(trial):
-                break
-                
-            X[current_idx] = trial[start_idx:end_idx]
-            y[current_idx] = target[end_idx-1]
-            current_idx += 1
-    
-    return X[:current_idx], y[:current_idx]
-
-def prepare_data(config):
-    try:
-        # Load only necessary columns
-        df_sample = pd.read_csv(config['data_path'], nrows=1)
-        
-        # Identify relevant columns
-        velocity_cols = ['x_vel', 'y_vel', 'z_vel']
-        joint_cols = [col for col in df_sample.columns 
-                     if col.endswith(('_flex', '_rot', '_abduct'))]
-        frame_cols = ['fnum']
-        
-        usecols = velocity_cols + joint_cols + frame_cols
-        
-        # Load data efficiently
-        df = pd.read_csv(
-            config['data_path'],
-            usecols=usecols,
-            dtype={col: np.float32 for col in usecols if col != 'fnum'},
-            engine='c'
-        )
-        
-        # Filter frames
-        df = filter_frames(df)
-        
-        # Calculate accelerations using numpy operations
-        velocities = df[velocity_cols].values
-        accelerations = np.diff(velocities, axis=0, prepend=velocities[0:1])
-        
-        # Combine features and standardize
-        features = np.concatenate([velocities, accelerations], axis=1)
-        features = stats.zscore(features, axis=0)
-        targets = stats.zscore(df[joint_cols].values, axis=0)
-        
-        # Split into trials
-        trial_size = 600
-        num_trials = len(features) // trial_size
-        
-        X_trials = [features[i*trial_size:(i+1)*trial_size] for i in range(num_trials)]
-        y_trials = [targets[i*trial_size:(i+1)*trial_size] for i in range(num_trials)]
-        
-        # Create windows
-        window_size = config['window_size']
-        X, y = create_past_windows_per_trial(X_trials, y_trials, window_size)
-        
-        # Split data
-        split_ratio = config.get('split_ratio', 0.8)
-        total_samples = len(X)
-        split_index = int(total_samples * split_ratio)
-        test_size = min(config.get('test_size', 7200), total_samples - split_index)
-        
-        # Create train/val/test splits
-        X_train = torch.tensor(X[:split_index], dtype=torch.float32)
-        y_train = torch.tensor(y[:split_index], dtype=torch.float32)
-        X_val = torch.tensor(X[split_index:-test_size], dtype=torch.float32)
-        y_val = torch.tensor(y[split_index:-test_size], dtype=torch.float32)
-        X_test = torch.tensor(X[-test_size:], dtype=torch.float32)
-        y_test = torch.tensor(y[-test_size:], dtype=torch.float32)
-        
-        # Data augmentation if enabled
-        if config['augment']:
-            noise = torch.randn_like(X_train) * config['noise_level']
-            X_train = X_train + noise
-        
-        # Create datasets
-        train_dataset = TimeSeriesDataset(X_train, y_train)
-        val_dataset = TimeSeriesDataset(X_val, y_val)
-        test_dataset = TimeSeriesDataset(X_test, y_test)
-        
-        # Create dataloaders
-        train_loader = DataLoader(
-            train_dataset,
-            batch_size=config['batch_size'],
-            shuffle=True,
-            pin_memory=torch.cuda.is_available(),
-            num_workers=0
-        )
-        val_loader = DataLoader(
-            val_dataset,
-            batch_size=config['batch_size'],
-            shuffle=False,
-            pin_memory=torch.cuda.is_available(),
-            num_workers=0
-        )
-        test_loader = DataLoader(
-            test_dataset,
-            batch_size=config['batch_size'],
-            shuffle=False,
-            pin_memory=torch.cuda.is_available(),
-            num_workers=0
-        )
-        
-        return train_loader, val_loader, test_loader
-        
-    except Exception as e:
-        print(f"Error in prepare_data: {str(e)}")
-        raise
->>>>>>> e258dea8
+        return None, None, None